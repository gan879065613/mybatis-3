/*
 *    Copyright 2009-2025 the original author or authors.
 *
 *    Licensed under the Apache License, Version 2.0 (the "License");
 *    you may not use this file except in compliance with the License.
 *    You may obtain a copy of the License at
 *
 *       https://www.apache.org/licenses/LICENSE-2.0
 *
 *    Unless required by applicable law or agreed to in writing, software
 *    distributed under the License is distributed on an "AS IS" BASIS,
 *    WITHOUT WARRANTIES OR CONDITIONS OF ANY KIND, either express or implied.
 *    See the License for the specific language governing permissions and
 *    limitations under the License.
 */
package org.apache.ibatis.scripting.xmltags;

import java.util.List;
import java.util.Map;
import java.util.Optional;

import org.apache.ibatis.mapping.ParameterMapping;
import org.apache.ibatis.session.Configuration;

/**
 * @author Clinton Begin
 */
public class ForEachSqlNode implements SqlNode {

  private final ExpressionEvaluator evaluator = ExpressionEvaluator.INSTANCE;
  private final String collectionExpression;
  private final Boolean nullable;
  private final SqlNode contents;
  private final String open;
  private final String close;
  private final String separator;
  private final String item;
  private final String index;
  private final Configuration configuration;

  /**
   * @deprecated Since 3.5.9, use the
   *             {@link #ForEachSqlNode(Configuration, SqlNode, String, Boolean, String, String, String, String, String)}.
   */
  @Deprecated
  public ForEachSqlNode(Configuration configuration, SqlNode contents, String collectionExpression, String index,
      String item, String open, String close, String separator) {
    this(configuration, contents, collectionExpression, null, index, item, open, close, separator);
  }

  /**
   * @since 3.5.9
   */
  public ForEachSqlNode(Configuration configuration, SqlNode contents, String collectionExpression, Boolean nullable,
      String index, String item, String open, String close, String separator) {
<<<<<<< HEAD
    this.evaluator = new ExpressionEvaluator();
=======
>>>>>>> d21e71b5
    this.collectionExpression = collectionExpression;
    this.nullable = nullable;
    this.contents = contents;
    this.open = open;
    this.close = close;
    this.separator = separator;
    this.index = index;
    this.item = item;
    this.configuration = configuration;
  }

  @Override
  public boolean apply(DynamicContext context) {
    Map<String, Object> bindings = context.getBindings();
    final Iterable<?> iterable = evaluator.evaluateIterable(collectionExpression, bindings,
        Optional.ofNullable(nullable).orElseGet(configuration::isNullableOnForEach));
    if (iterable == null || !iterable.iterator().hasNext()) {
      return true;
    }
    boolean first = true;
    applyOpen(context);
    int i = 0;
    for (Object o : iterable) {
      DynamicContext scopedContext;
      if (first || separator == null) {
        scopedContext = new PrefixedContext(context, "");
      } else {
        scopedContext = new PrefixedContext(context, separator);
      }
      // Issue #709
      if (o instanceof Map.Entry) {
        @SuppressWarnings("unchecked")
        Map.Entry<Object, Object> mapEntry = (Map.Entry<Object, Object>) o;
        applyIndex(scopedContext, mapEntry.getKey());
        applyItem(scopedContext, mapEntry.getValue());
      } else {
        applyIndex(scopedContext, i);
        applyItem(scopedContext, o);
      }
      contents.apply(scopedContext);
      if (first) {
        first = !((PrefixedContext) scopedContext).isPrefixApplied();
      }
      i++;
    }
    applyClose(context);
    return true;
  }

  private void applyIndex(DynamicContext context, Object o) {
    if (index != null) {
      context.bind(index, o);
    }
  }

  private void applyItem(DynamicContext context, Object o) {
    if (item != null) {
      context.bind(item, o);
    }
  }

  private void applyOpen(DynamicContext context) {
    if (open != null) {
      context.appendSql(open);
    }
  }

  private void applyClose(DynamicContext context) {
    if (close != null) {
      context.appendSql(close);
    }
  }

<<<<<<< HEAD
=======
  private static String itemizeItem(String item, int i) {
    return ITEM_PREFIX + item + "_" + i;
  }

  private static class FilteredDynamicContext extends DynamicContext {
    private final DynamicContext delegate;
    private final int index;
    private final String itemIndex;
    private final String item;

    public FilteredDynamicContext(Configuration configuration, DynamicContext delegate, String itemIndex, String item,
        int i) {
      super(configuration, null);
      this.delegate = delegate;
      this.index = i;
      this.itemIndex = itemIndex;
      this.item = item;
    }

    @Override
    public Map<String, Object> getBindings() {
      return delegate.getBindings();
    }

    @Override
    public void bind(String name, Object value) {
      delegate.bind(name, value);
    }

    @Override
    public String getSql() {
      return delegate.getSql();
    }

    @Override
    public void appendSql(String sql) {
      GenericTokenParser parser = new GenericTokenParser("#{", "}", content -> {
        String newContent = content.replaceFirst("^\\s*" + item + "(?![^.,:\\s])", itemizeItem(item, index));
        if (itemIndex != null && newContent.equals(content)) {
          newContent = content.replaceFirst("^\\s*" + itemIndex + "(?![^.,:\\s])", itemizeItem(itemIndex, index));
        }
        return "#{" + newContent + "}";
      });

      delegate.appendSql(parser.parse(sql));
    }

    @Override
    public int getUniqueNumber() {
      return delegate.getUniqueNumber();
    }

  }

>>>>>>> d21e71b5
  private class PrefixedContext extends DynamicContext {
    private final DynamicContext delegate;
    private final String prefix;
    private boolean prefixApplied;

    public PrefixedContext(DynamicContext delegate, String prefix) {
      super(configuration, delegate.getParameterObject(), delegate.getParameterType(), delegate.isParamExists());
      this.delegate = delegate;
      this.prefix = prefix;
      this.prefixApplied = false;
      this.bindings.putAll(delegate.getBindings());
    }

    public boolean isPrefixApplied() {
      return prefixApplied;
    }

    @Override
    public void appendSql(String sql) {
      if (!prefixApplied && sql != null && sql.trim().length() > 0) {
        delegate.appendSql(prefix);
        prefixApplied = true;
      }
      delegate.appendSql(sql);
    }

    @Override
    public String getSql() {
      return delegate.getSql();
    }

    @Override
    public List<ParameterMapping> getParameterMappings() {
      return delegate.getParameterMappings();
    }
  }

}<|MERGE_RESOLUTION|>--- conflicted
+++ resolved
@@ -53,10 +53,6 @@
    */
   public ForEachSqlNode(Configuration configuration, SqlNode contents, String collectionExpression, Boolean nullable,
       String index, String item, String open, String close, String separator) {
-<<<<<<< HEAD
-    this.evaluator = new ExpressionEvaluator();
-=======
->>>>>>> d21e71b5
     this.collectionExpression = collectionExpression;
     this.nullable = nullable;
     this.contents = contents;
@@ -130,63 +126,6 @@
     }
   }
 
-<<<<<<< HEAD
-=======
-  private static String itemizeItem(String item, int i) {
-    return ITEM_PREFIX + item + "_" + i;
-  }
-
-  private static class FilteredDynamicContext extends DynamicContext {
-    private final DynamicContext delegate;
-    private final int index;
-    private final String itemIndex;
-    private final String item;
-
-    public FilteredDynamicContext(Configuration configuration, DynamicContext delegate, String itemIndex, String item,
-        int i) {
-      super(configuration, null);
-      this.delegate = delegate;
-      this.index = i;
-      this.itemIndex = itemIndex;
-      this.item = item;
-    }
-
-    @Override
-    public Map<String, Object> getBindings() {
-      return delegate.getBindings();
-    }
-
-    @Override
-    public void bind(String name, Object value) {
-      delegate.bind(name, value);
-    }
-
-    @Override
-    public String getSql() {
-      return delegate.getSql();
-    }
-
-    @Override
-    public void appendSql(String sql) {
-      GenericTokenParser parser = new GenericTokenParser("#{", "}", content -> {
-        String newContent = content.replaceFirst("^\\s*" + item + "(?![^.,:\\s])", itemizeItem(item, index));
-        if (itemIndex != null && newContent.equals(content)) {
-          newContent = content.replaceFirst("^\\s*" + itemIndex + "(?![^.,:\\s])", itemizeItem(itemIndex, index));
-        }
-        return "#{" + newContent + "}";
-      });
-
-      delegate.appendSql(parser.parse(sql));
-    }
-
-    @Override
-    public int getUniqueNumber() {
-      return delegate.getUniqueNumber();
-    }
-
-  }
-
->>>>>>> d21e71b5
   private class PrefixedContext extends DynamicContext {
     private final DynamicContext delegate;
     private final String prefix;
