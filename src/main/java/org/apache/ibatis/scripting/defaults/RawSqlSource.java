/*
 *    Copyright 2009-2025 the original author or authors.
 *
 *    Licensed under the Apache License, Version 2.0 (the "License");
 *    you may not use this file except in compliance with the License.
 *    You may obtain a copy of the License at
 *
 *       https://www.apache.org/licenses/LICENSE-2.0
 *
 *    Unless required by applicable law or agreed to in writing, software
 *    distributed under the License is distributed on an "AS IS" BASIS,
 *    WITHOUT WARRANTIES OR CONDITIONS OF ANY KIND, either express or implied.
 *    See the License for the specific language governing permissions and
 *    limitations under the License.
 */
package org.apache.ibatis.scripting.defaults;

import java.util.ArrayList;
import java.util.HashMap;
import java.util.List;

import org.apache.ibatis.builder.ParameterMappingTokenHandler;
import org.apache.ibatis.builder.SqlSourceBuilder;
import org.apache.ibatis.mapping.BoundSql;
import org.apache.ibatis.mapping.ParameterMapping;
import org.apache.ibatis.mapping.SqlSource;
<<<<<<< HEAD
import org.apache.ibatis.reflection.ParamNameResolver;
=======
import org.apache.ibatis.parsing.GenericTokenParser;
>>>>>>> e2027270
import org.apache.ibatis.scripting.xmltags.DynamicContext;
import org.apache.ibatis.scripting.xmltags.DynamicSqlSource;
import org.apache.ibatis.scripting.xmltags.SqlNode;
import org.apache.ibatis.session.Configuration;

/**
 * Static SqlSource. It is faster than {@link DynamicSqlSource} because mappings are calculated during startup.
 *
 * @since 3.2.0
 *
 * @author Eduardo Macarron
 */
public class RawSqlSource implements SqlSource {

  private final SqlSource sqlSource;

  public RawSqlSource(Configuration configuration, SqlNode rootSqlNode, Class<?> parameterType) {
<<<<<<< HEAD
    this(configuration, rootSqlNode, parameterType, null);
  }

  public RawSqlSource(Configuration configuration, SqlNode rootSqlNode, Class<?> parameterType,
      ParamNameResolver paramNameResolver) {
    this(configuration, getSql(configuration, rootSqlNode), parameterType, paramNameResolver);
  }

  public RawSqlSource(Configuration configuration, String sql, Class<?> parameterType) {
    this(configuration, sql, parameterType, null);
  }

  public RawSqlSource(Configuration configuration, String sql, Class<?> parameterType,
      ParamNameResolver paramNameResolver) {
    SqlSourceBuilder sqlSourceParser = new SqlSourceBuilder(configuration);
    Class<?> clazz = parameterType == null ? Object.class : parameterType;
    sqlSource = sqlSourceParser.parse(sql, clazz, new HashMap<>(), paramNameResolver);
  }

  private static String getSql(Configuration configuration, SqlNode rootSqlNode) {
    DynamicContext context = new DynamicContext(configuration, null);
    rootSqlNode.apply(context);
    return context.getSql();
=======
    DynamicContext context = new DynamicContext(configuration, parameterType);
    rootSqlNode.apply(context);
    String sql = context.getSql();
    sqlSource = SqlSourceBuilder.buildSqlSource(configuration, sql, context.getParameterMappings());
  }

  public RawSqlSource(Configuration configuration, String sql, Class<?> parameterType) {
    Class<?> clazz = parameterType == null ? Object.class : parameterType;
    List<ParameterMapping> parameterMappings = new ArrayList<>();
    ParameterMappingTokenHandler tokenHandler = new ParameterMappingTokenHandler(parameterMappings, configuration,
        clazz, new HashMap<>());
    GenericTokenParser parser = new GenericTokenParser("#{", "}", tokenHandler);
    sqlSource = SqlSourceBuilder.buildSqlSource(configuration, parser.parse(sql), parameterMappings);
>>>>>>> e2027270
  }

  @Override
  public BoundSql getBoundSql(Object parameterObject) {
    return sqlSource.getBoundSql(parameterObject);
  }

}<|MERGE_RESOLUTION|>--- conflicted
+++ resolved
@@ -24,11 +24,8 @@
 import org.apache.ibatis.mapping.BoundSql;
 import org.apache.ibatis.mapping.ParameterMapping;
 import org.apache.ibatis.mapping.SqlSource;
-<<<<<<< HEAD
+import org.apache.ibatis.parsing.GenericTokenParser;
 import org.apache.ibatis.reflection.ParamNameResolver;
-=======
-import org.apache.ibatis.parsing.GenericTokenParser;
->>>>>>> e2027270
 import org.apache.ibatis.scripting.xmltags.DynamicContext;
 import org.apache.ibatis.scripting.xmltags.DynamicSqlSource;
 import org.apache.ibatis.scripting.xmltags.SqlNode;
@@ -46,13 +43,15 @@
   private final SqlSource sqlSource;
 
   public RawSqlSource(Configuration configuration, SqlNode rootSqlNode, Class<?> parameterType) {
-<<<<<<< HEAD
     this(configuration, rootSqlNode, parameterType, null);
   }
 
   public RawSqlSource(Configuration configuration, SqlNode rootSqlNode, Class<?> parameterType,
       ParamNameResolver paramNameResolver) {
-    this(configuration, getSql(configuration, rootSqlNode), parameterType, paramNameResolver);
+    DynamicContext context = new DynamicContext(configuration, parameterType, paramNameResolver);
+    rootSqlNode.apply(context);
+    String sql = context.getSql();
+    sqlSource = SqlSourceBuilder.buildSqlSource(configuration, sql, context.getParameterMappings());
   }
 
   public RawSqlSource(Configuration configuration, String sql, Class<?> parameterType) {
@@ -61,30 +60,12 @@
 
   public RawSqlSource(Configuration configuration, String sql, Class<?> parameterType,
       ParamNameResolver paramNameResolver) {
-    SqlSourceBuilder sqlSourceParser = new SqlSourceBuilder(configuration);
-    Class<?> clazz = parameterType == null ? Object.class : parameterType;
-    sqlSource = sqlSourceParser.parse(sql, clazz, new HashMap<>(), paramNameResolver);
-  }
-
-  private static String getSql(Configuration configuration, SqlNode rootSqlNode) {
-    DynamicContext context = new DynamicContext(configuration, null);
-    rootSqlNode.apply(context);
-    return context.getSql();
-=======
-    DynamicContext context = new DynamicContext(configuration, parameterType);
-    rootSqlNode.apply(context);
-    String sql = context.getSql();
-    sqlSource = SqlSourceBuilder.buildSqlSource(configuration, sql, context.getParameterMappings());
-  }
-
-  public RawSqlSource(Configuration configuration, String sql, Class<?> parameterType) {
     Class<?> clazz = parameterType == null ? Object.class : parameterType;
     List<ParameterMapping> parameterMappings = new ArrayList<>();
     ParameterMappingTokenHandler tokenHandler = new ParameterMappingTokenHandler(parameterMappings, configuration,
-        clazz, new HashMap<>());
+        clazz, new HashMap<>(), paramNameResolver);
     GenericTokenParser parser = new GenericTokenParser("#{", "}", tokenHandler);
     sqlSource = SqlSourceBuilder.buildSqlSource(configuration, parser.parse(sql), parameterMappings);
->>>>>>> e2027270
   }
 
   @Override
