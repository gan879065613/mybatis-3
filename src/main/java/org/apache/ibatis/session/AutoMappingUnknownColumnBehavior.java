/*
 *    Copyright 2009-2023 the original author or authors.
 *
 *    Licensed under the Apache License, Version 2.0 (the "License");
 *    you may not use this file except in compliance with the License.
 *    You may obtain a copy of the License at
 *
 *       https://www.apache.org/licenses/LICENSE-2.0
 *
 *    Unless required by applicable law or agreed to in writing, software
 *    distributed under the License is distributed on an "AS IS" BASIS,
 *    WITHOUT WARRANTIES OR CONDITIONS OF ANY KIND, either express or implied.
 *    See the License for the specific language governing permissions and
 *    limitations under the License.
 */
package org.apache.ibatis.session;

import java.lang.reflect.Type;

import org.apache.ibatis.logging.Log;
import org.apache.ibatis.logging.LogFactory;
import org.apache.ibatis.mapping.MappedStatement;

/**
 * Specify the behavior when detects an unknown column (or unknown property type) of automatic mapping target.
 *
 * @since 3.4.0
 *
 * @author Kazuki Shimizu
 */
public enum AutoMappingUnknownColumnBehavior {

  /**
   * Do nothing (Default).
   */
  NONE {
    @Override
    public void doAction(MappedStatement mappedStatement, String columnName, String property, Type propertyType) {
      // do nothing
    }
  },

  /**
   * Output warning log. Note: The log level of {@code 'org.apache.ibatis.session.AutoMappingUnknownColumnBehavior'}
   * must be set to {@code WARN}.
   */
  WARNING {
    @Override
    public void doAction(MappedStatement mappedStatement, String columnName, String property, Type propertyType) {
      LogHolder.log.warn(buildMessage(mappedStatement, columnName, property, propertyType));
    }
  },

  /**
   * Fail mapping. Note: throw {@link SqlSessionException}.
   */
  FAILING {
    @Override
    public void doAction(MappedStatement mappedStatement, String columnName, String property, Type propertyType) {
      throw new SqlSessionException(buildMessage(mappedStatement, columnName, property, propertyType));
    }
  };

  /**
   * Perform the action when detects an unknown column (or unknown property type) of automatic mapping target.
<<<<<<< HEAD
   * @param mappedStatement current mapped statement
   * @param columnName column name for mapping target
   * @param propertyName property name for mapping target
   * @param propertyType property type for mapping target (If this argument is not null, {@link org.apache.ibatis.type.TypeHandler} for property type is not registered)
     */
  public abstract void doAction(MappedStatement mappedStatement, String columnName, String propertyName, Type propertyType);
=======
   *
   * @param mappedStatement
   *          current mapped statement
   * @param columnName
   *          column name for mapping target
   * @param propertyName
   *          property name for mapping target
   * @param propertyType
   *          property type for mapping target (If this argument is not null, {@link org.apache.ibatis.type.TypeHandler}
   *          for property type is not registered)
   */
  public abstract void doAction(MappedStatement mappedStatement, String columnName, String propertyName,
      Class<?> propertyType);
>>>>>>> 8ac3920a

  /**
   * build error message.
   */
<<<<<<< HEAD
  private static String buildMessage(MappedStatement mappedStatement, String columnName, String property, Type propertyType) {
    return new StringBuilder("Unknown column is detected on '")
      .append(mappedStatement.getId())
      .append("' auto-mapping. Mapping parameters are ")
      .append("[")
      .append("columnName=").append(columnName)
      .append(",").append("propertyName=").append(property)
      .append(",").append("propertyType=").append(propertyType != null ? propertyType.getTypeName() : null)
      .append("]")
      .toString();
=======
  private static String buildMessage(MappedStatement mappedStatement, String columnName, String property,
      Class<?> propertyType) {
    return new StringBuilder("Unknown column is detected on '").append(mappedStatement.getId())
        .append("' auto-mapping. Mapping parameters are ").append("[").append("columnName=").append(columnName)
        .append(",").append("propertyName=").append(property).append(",").append("propertyType=")
        .append(propertyType != null ? propertyType.getName() : null).append("]").toString();
>>>>>>> 8ac3920a
  }

  private static class LogHolder {
    private static final Log log = LogFactory.getLog(AutoMappingUnknownColumnBehavior.class);
  }

}<|MERGE_RESOLUTION|>--- conflicted
+++ resolved
@@ -1,5 +1,5 @@
 /*
- *    Copyright 2009-2023 the original author or authors.
+ *    Copyright 2009-2025 the original author or authors.
  *
  *    Licensed under the Apache License, Version 2.0 (the "License");
  *    you may not use this file except in compliance with the License.
@@ -63,14 +63,6 @@
 
   /**
    * Perform the action when detects an unknown column (or unknown property type) of automatic mapping target.
-<<<<<<< HEAD
-   * @param mappedStatement current mapped statement
-   * @param columnName column name for mapping target
-   * @param propertyName property name for mapping target
-   * @param propertyType property type for mapping target (If this argument is not null, {@link org.apache.ibatis.type.TypeHandler} for property type is not registered)
-     */
-  public abstract void doAction(MappedStatement mappedStatement, String columnName, String propertyName, Type propertyType);
-=======
    *
    * @param mappedStatement
    *          current mapped statement
@@ -83,31 +75,17 @@
    *          for property type is not registered)
    */
   public abstract void doAction(MappedStatement mappedStatement, String columnName, String propertyName,
-      Class<?> propertyType);
->>>>>>> 8ac3920a
+      Type propertyType);
 
   /**
    * build error message.
    */
-<<<<<<< HEAD
-  private static String buildMessage(MappedStatement mappedStatement, String columnName, String property, Type propertyType) {
-    return new StringBuilder("Unknown column is detected on '")
-      .append(mappedStatement.getId())
-      .append("' auto-mapping. Mapping parameters are ")
-      .append("[")
-      .append("columnName=").append(columnName)
-      .append(",").append("propertyName=").append(property)
-      .append(",").append("propertyType=").append(propertyType != null ? propertyType.getTypeName() : null)
-      .append("]")
-      .toString();
-=======
   private static String buildMessage(MappedStatement mappedStatement, String columnName, String property,
-      Class<?> propertyType) {
+      Type propertyType) {
     return new StringBuilder("Unknown column is detected on '").append(mappedStatement.getId())
         .append("' auto-mapping. Mapping parameters are ").append("[").append("columnName=").append(columnName)
         .append(",").append("propertyName=").append(property).append(",").append("propertyType=")
-        .append(propertyType != null ? propertyType.getName() : null).append("]").toString();
->>>>>>> 8ac3920a
+        .append(propertyType != null ? propertyType.getTypeName() : null).append("]").toString();
   }
 
   private static class LogHolder {
